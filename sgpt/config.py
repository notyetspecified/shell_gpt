--- conflicted
+++ resolved
@@ -27,12 +27,9 @@
     "ROLE_STORAGE_PATH": os.getenv("ROLE_STORAGE_PATH", str(ROLE_STORAGE_PATH)),
     "DEFAULT_EXECUTE_SHELL_CMD": os.getenv("DEFAULT_EXECUTE_SHELL_CMD", "false"),
     "DISABLE_STREAMING": os.getenv("DISABLE_STREAMING", "false"),
-<<<<<<< HEAD
     "HTTP_REFERER": os.getenv("HTTP_REFERER", "https://versa.sh"),
-    "APP_TITLE": os.getenv("APP_TITLE", "versa")
-=======
+    "APP_TITLE": os.getenv("APP_TITLE", "versa"),
     "CODE_THEME": os.getenv("CODE_THEME", "dracula"),
->>>>>>> 7ac1f98a
     # New features might add their own config variables here.
 }
 

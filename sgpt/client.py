--- conflicted
+++ resolved
@@ -8,17 +8,13 @@
 import typer
 
 from .cache import Cache
-<<<<<<< HEAD
-from .config import cfg
+from .config import SHELL_GPT_CONFIG_PATH, cfg
 # for embeddings
 import os
 import contextlib
 from langchain.document_loaders import UnstructuredFileLoader
 from langchain.embeddings import OpenAIEmbeddings
 from langchain.vectorstores import Chroma
-=======
-from .config import SHELL_GPT_CONFIG_PATH, cfg
->>>>>>> 7ac1f98a
 
 CACHE_LENGTH = int(cfg.get("CACHE_LENGTH"))
 CACHE_PATH = Path(cfg.get("CACHE_PATH"))
